'use strict';

// See https://github.com/Microsoft/vscode/tree/master/extensions/markdown/src

import * as fs from "fs";
import * as path from 'path';
import * as vscode from 'vscode';
import { officialExtPath, slugify } from './util';

const hljs = require(path.join(officialExtPath, 'node_modules', 'highlight.js'));
const mdnh = require(path.join(officialExtPath, 'node_modules', 'markdown-it-named-headers'));
const mdtl = require('markdown-it-task-lists');
<<<<<<< HEAD
const md = require(path.join(officialExtPath, 'node_modules', 'markdown-it'))({
=======
const mdkt = require('@iktakahiro/markdown-it-katex');
const md = require(path.join(officialExt.extensionPath, 'node_modules', 'markdown-it'))({
>>>>>>> 45bbe3af
    html: true,
    highlight: (str: string, lang: string) => {
        if (lang && hljs.getLanguage(lang)) {
            try {
                return `<pre class="hljs"><code><div>${hljs.highlight(lang, str, true).value}</div></code></pre>`;
            } catch (error) { }
        }
        // return `<pre class="hljs"><code><div>${this.engine.utils.escapeHtml(str)}</div></code></pre>`;
        return str;
    }
}).use(mdnh, {
<<<<<<< HEAD
    slugify: (header: string) => slugify(header)
}).use(mdtl);
=======
    slugify: (header: string) => Slug.fromHeading(header).value
}).use(mdtl).use(mdkt);
>>>>>>> 45bbe3af

let thisContext: vscode.ExtensionContext;

export function activate(context: vscode.ExtensionContext) {
    thisContext = context;
    context.subscriptions.push(vscode.commands.registerCommand('markdown.extension.printToHtml', () => { print('html'); }));
}

export function deactivate() { }

function print(type: string) {
    let editor = vscode.window.activeTextEditor;
    let doc = editor.document;

    if (!editor || doc.languageId != 'markdown') {
        vscode.window.showErrorMessage('No valid Markdown file');
        return;
    }

    if (doc.isDirty || doc.isUntitled) {
        doc.save();
    }

    let statusBarMsg = vscode.window.setStatusBarMessage(`Printing '${path.basename(doc.fileName)}' to ${type.toUpperCase()} ...`, 1000);

    /**
     * Modified from <https://github.com/Microsoft/vscode/tree/master/extensions/markdown>
     * src/previewContentProvider MDDocumentContentProvider provideTextDocumentContent
     */
    let outPath = doc.fileName.replace(/\.(md|MD|markdown)$/, `.${type}`);
    outPath = outPath.replace(/^([cdefghij]):\\/, function (match, p1: string) {
        return `${p1.toUpperCase()}:\\`; // Capitalize drive letter
    });

    let body = render(doc.getText(), vscode.workspace.getConfiguration('markdown.preview', doc.uri));

    if (vscode.workspace.getConfiguration("markdown.extension.print", doc.uri).get<boolean>("absoluteImgPath")) {
        body = body.replace(/(<img[^>]+src=")([^"]+)("[^>]*>)/g, function (match, p1, p2, p3) { // Match '<img...src="..."...>'
            return `${p1}${fixHref(doc.uri, p2)}${p3}`;
        });
    }

    let styleSheets = ['markdown.css', 'tomorrow.css', 'checkbox.css'].map(s => getMediaPath(s))
        .concat(getCustomStyleSheets(doc.uri));

    let html = `<!DOCTYPE html>
    <html>
    <head>
        <meta http-equiv="Content-type" content="text/html;charset=UTF-8">
        <link rel="stylesheet" href="https://cdnjs.cloudflare.com/ajax/libs/KaTeX/0.9.0/katex.min.css" integrity="sha384-TEMocfGvRuD1rIAacqrknm5BQZ7W7uWitoih+jMNFXQIbNl16bO8OZmylH/Vi/Ei" crossorigin="anonymous">
        ${styleSheets.map(css => wrapWithStyleTag(css)).join('\n')}
        ${getSettingsOverrideStyles()}
    </head>
    <body>
        ${body}
    </body>
    </html>`;

    switch (type) {
        case 'html':
            fs.writeFile(outPath, html, 'utf-8', function (err) {
                if (err) { console.log(err); }
            });
            break;
        case 'pdf':
            break;
    }
}

function render(text: string, config: vscode.WorkspaceConfiguration) {
    md.set({
        breaks: config.get<boolean>('breaks', false),
        linkify: config.get<boolean>('linkify', true)
    });
    return md.render(text);
}

function getMediaPath(mediaFile: string): string {
    return thisContext.asAbsolutePath(path.join('media', mediaFile));
}

function wrapWithStyleTag(src: string) {
    let uri = vscode.Uri.parse(src);
    if (uri.scheme.includes('http')) {
        return `<link rel="stylesheet" href="${src}">`;
    } else {
        return `<style>\n${readCss(src)}\n</style>`;
    }
}

function readCss(fileName: string) {
    try {
        return fs.readFileSync(fileName).toString().replace(/\s+/g, ' ');
    } catch (error) {
        let msg = error.message.replace('ENOENT: no such file or directory, open', 'Custom style') + ' not found.';
        msg = msg.replace(/'([c-z]):/, function (match, g1) {
            return `'${g1.toUpperCase()}:`;
        });
        vscode.window.showWarningMessage(msg);
        return '';
    }
}

function getCustomStyleSheets(resource: vscode.Uri): string[] {
    const styles = vscode.workspace.getConfiguration('markdown')['styles'];
    if (styles && Array.isArray(styles) && styles.length > 0) {
        return styles.map(s => {
            let uri = vscode.Uri.parse(fixHref(resource, s));
            if (uri.scheme === 'file') {
                return uri.fsPath;
            }
            return s;
        });
    }
    return [];
}

function fixHref(resource: vscode.Uri, href: string): string {
    if (!href) {
        return href;
    }

    // Use href if it is already an URL
    const hrefUri = vscode.Uri.parse(href);
    if (['http', 'https'].indexOf(hrefUri.scheme) >= 0) {
        return hrefUri.toString();
    }

    // Use href as file URI if it is absolute
    if (path.isAbsolute(href) || hrefUri.scheme === 'file') {
        return vscode.Uri.file(href).toString();
    }

    // Use a workspace relative path if there is a workspace
    let root = vscode.workspace.getWorkspaceFolder(resource);
    if (root) {
        return vscode.Uri.file(path.join(root.uri.fsPath, href)).toString();
    }

    // Otherwise look relative to the markdown file
    return vscode.Uri.file(path.join(path.dirname(resource.fsPath), href)).toString();
}

function getSettingsOverrideStyles(): string {
    const previewSettings = vscode.workspace.getConfiguration('markdown')['preview'];
    if (!previewSettings) {
        return '';
    }
    const { fontFamily, fontSize, lineHeight } = previewSettings;
    return `<style>
            body {
                ${fontFamily ? `font-family: ${fontFamily};` : ''}
                ${+fontSize > 0 ? `font-size: ${fontSize}px;` : ''}
                ${+lineHeight > 0 ? `line-height: ${lineHeight};` : ''}
            }
        </style>`;
}<|MERGE_RESOLUTION|>--- conflicted
+++ resolved
@@ -10,12 +10,8 @@
 const hljs = require(path.join(officialExtPath, 'node_modules', 'highlight.js'));
 const mdnh = require(path.join(officialExtPath, 'node_modules', 'markdown-it-named-headers'));
 const mdtl = require('markdown-it-task-lists');
-<<<<<<< HEAD
+const mdkt = require('@iktakahiro/markdown-it-katex');
 const md = require(path.join(officialExtPath, 'node_modules', 'markdown-it'))({
-=======
-const mdkt = require('@iktakahiro/markdown-it-katex');
-const md = require(path.join(officialExt.extensionPath, 'node_modules', 'markdown-it'))({
->>>>>>> 45bbe3af
     html: true,
     highlight: (str: string, lang: string) => {
         if (lang && hljs.getLanguage(lang)) {
@@ -27,13 +23,8 @@
         return str;
     }
 }).use(mdnh, {
-<<<<<<< HEAD
     slugify: (header: string) => slugify(header)
-}).use(mdtl);
-=======
-    slugify: (header: string) => Slug.fromHeading(header).value
 }).use(mdtl).use(mdkt);
->>>>>>> 45bbe3af
 
 let thisContext: vscode.ExtensionContext;
 
